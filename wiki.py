import os
from os.path import exists
import time
import logging
import uuid
from lxml.html.clean import clean_html
import pypandoc
import knowledge_graph
import secrets

from flask import Flask, render_template, request, redirect, url_for, make_response, send_file, \
    send_from_directory, flash
<<<<<<< HEAD
from werkzeug.utils import safe_join
=======
from werkzeug.utils import secure_filename
>>>>>>> c1fbf366
from threading import Thread
from hashlib import sha256
from cache import Cache
from image_manager import ImageManager
from config import WikmdConfig
from git_manager import WikiRepoManager
from search import Search, Watchdog
from web_dependencies import get_web_deps
from plugins.load_plugins import PluginLoader

from utils import pathify

SESSIONS = []

cfg = WikmdConfig()

UPLOAD_FOLDER_PATH = pathify(cfg.wiki_directory, cfg.images_route)
GIT_FOLDER_PATH = pathify(cfg.wiki_directory, '.git')
HIDDEN_FOLDER_PATH_LIST = [pathify(cfg.wiki_directory, hidden_folder) for hidden_folder in cfg.hide_folder_in_wiki]
HOMEPAGE_PATH = pathify(cfg.wiki_directory, cfg.homepage)
HIDDEN_PATHS = tuple([UPLOAD_FOLDER_PATH, GIT_FOLDER_PATH, HOMEPAGE_PATH] + HIDDEN_FOLDER_PATH_LIST)

app = Flask(__name__)
app.config['UPLOAD_FOLDER'] = UPLOAD_FOLDER_PATH
app.config['SECRET_KEY'] = cfg.secret_key

# console logger
app.logger.setLevel(logging.INFO)

# file logger
logger = logging.getLogger('werkzeug')
logger.setLevel(logging.ERROR)

web_deps = get_web_deps(cfg.local_mode, app.logger)

# plugins
plugins = PluginLoader(flask_app=app, config=cfg, plugins=cfg.plugins, web_deps=web_deps).get_plugins()

wrm = WikiRepoManager(flask_app=app)
cache = Cache(cfg.cache_dir)
im = ImageManager(app, cfg)

SYSTEM_SETTINGS = {
    "darktheme": False,
    "listsortMTime": False,
    "web_deps": web_deps,
    "plugins": plugins
}

def process(content: str, page_name: str):
    """
    Function that processes the content with the plugins.
    It also manages CRLF to LF conversion.
    :param content: content
    :param page_name: name of the page
    :return processed content
    """
    # Convert Win line ending (CRLF) to standard Unix (LF)
    processed = content.replace("\r\n", "\n")

    # Process the content with the plugins
    for plugin in plugins:
        if "process_md" in dir(plugin):
            app.logger.info(f"Plug/{plugin.get_plugin_name()} - process_md >>> {page_name}")
            processed = plugin.process_md(processed)

    return processed


def ensure_page_can_be_created(page, page_name):
    filename = safe_join(cfg.wiki_directory, f"{page_name}.md")
    path_exists = os.path.exists(filename)
    safe_name = "/".join([secure_filename(part) for part in page_name.split("/")])
    filename_is_ok = safe_name == page_name
    if not path_exists and filename_is_ok and page_name:  # Early exist
        return

    if path_exists:
        flash('A page with that name already exists. The page name needs to be unique.')
        app.logger.info(f"Page name exists >>> {page_name}.")

    if not filename_is_ok:
        flash(f"Page name not accepted. Try using '{safe_name}'.")
        app.logger.info(f"Page name isn't secure >>> {page_name}.")

    if not page_name:
        flash(f"Your page needs a name.")
        app.logger.info(f"No page name provided.")

    content = process(request.form['CT'], page_name)
    return render_template("new.html", content=content, title=page, upload_path=cfg.images_route,
                           image_allowed_mime=cfg.image_allowed_mime, system=SYSTEM_SETTINGS)


def save(page_name):
    """
    Function that processes and saves a *.md page.
    :param page_name: name of the page
    """
    content = process(request.form['CT'], page_name)
    app.logger.info(f"Saving >>> '{page_name}' ...")

    try:
        filename = safe_join(cfg.wiki_directory, f"{page_name}.md")
        dirname = os.path.dirname(filename)
        if not os.path.exists(dirname):
            os.makedirs(dirname)
        with open(filename, 'w', encoding="utf-8") as f:
            f.write(content)
    except Exception as e:
        app.logger.error(f"Error while saving '{page_name}' >>> {str(e)}")


def search(search_term: str, page: int):
    """
    Function that searches for a term and shows the results.
    """
    app.logger.info(f"Searching >>> '{search_term}' ...")
    search = Search(cfg.search_dir)
    page = int(page)
    results, num_results, num_pages, suggestions = search.search(search_term, page)
    return render_template(
        'search.html',
        search_term=search_term,
        num_results=num_results,
        num_pages=num_pages,
        current_page=page,
        suggestions=suggestions,
        results=results,
        system=SYSTEM_SETTINGS,
    )


def fetch_page_name() -> str:
    page_name = request.form['PN']
    if page_name[-4:] == "{id}":
        page_name = f"{page_name[:-4]}{uuid.uuid4().hex}"
    return page_name


def get_html(file_page):
    """
    Function to return the html of a certain file page
    """
    md_file_path = safe_join(cfg.wiki_directory, f"{file_page}.md")
    mod = "Last modified: %s" % time.ctime(os.path.getmtime(md_file_path))
    folder = file_page.split("/")
    file_page = folder[-1:][0]
    folder = folder[:-1]
    folder = "/".join(folder)

    cached_entry = cache.get(md_file_path)
    if cached_entry:
        app.logger.info(f"Showing HTML page from cache >>> '{file_page}'")

        for plugin in plugins:
            if "process_html" in dir(plugin):
                app.logger.info(f"Plug/{plugin.get_plugin_name()} - process_html >>> {file_page}")
                cached_entry = plugin.process_html(cached_entry)
        
        return cached_entry, mod

    app.logger.info(f"Converting to HTML with pandoc >>> '{md_file_path}' ...")

    html = pypandoc.convert_file(md_file_path, "html5",
                                    format='md', extra_args=["--mathjax"], filters=['pandoc-xnos'])

    if html.strip():
        html = clean_html(html)

    for plugin in plugins:
        if "process_before_cache_html" in dir(plugin):
            app.logger.info(f"Plug/{plugin.get_plugin_name()} - process_before_cache_html >>> {file_page}")
            html = plugin.process_before_cache_html(html)

    cache.set(md_file_path, html)

    for plugin in plugins:
        if "process_html" in dir(plugin):
            app.logger.info(f"Plug/{plugin.get_plugin_name()} - process_html >>> {file_page}")
            html = plugin.process_html(html)

    app.logger.info(f"Showing HTML page >>> '{file_page}'")

    return html, mod


@app.route('/list/', methods=['GET'])
def list_full_wiki():
    return list_wiki("")


@app.route('/list/<path:folderpath>/', methods=['GET'])
def list_wiki(folderpath):
    """
    Lists all the pages in a given folder of the wiki.
    """
    files_list = []

    requested_path = safe_join(cfg.wiki_directory, folderpath)
    if requested_path is None:
        app.logger.info("Requested unsafe path >>> showing homepage")
        return index()
    app.logger.info(f"Showing >>> all files in {folderpath}")

    for item in os.listdir(requested_path):
        item_path = pathify(requested_path, item)  # wiki/dir1/dir2/...
        item_mtime = os.path.getmtime(item_path)

        if not item_path.startswith(HIDDEN_PATHS):  # skip hidden paths
            rel_item_path = item_path[len(cfg.wiki_directory + "/"):]  # dir1/dir2/...
            item_url = os.path.splitext(rel_item_path)[0]  # eventually drop the extension
            folder = rel_item_path if os.path.isdir(item_path) else ""

            info = {
                'doc': item,
                'url': item_url,
                'folder': folder,
                'folder_url': folder,
                'mtime': item_mtime,
            }
            files_list.append(info)

    # Sorting
    if SYSTEM_SETTINGS['listsortMTime']:
        files_list.sort(key=lambda x: x["mtime"], reverse=True)
    else:
        files_list.sort(key=lambda x: (str(x["url"]).casefold()))

    return render_template('list_files.html', list=files_list, folder=folderpath, system=SYSTEM_SETTINGS)


@app.route('/<path:file_page>', methods=['GET'])
def file_page(file_page):
    if request.args.get("q"):
        return search(request.args.get("q"), request.args.get("page", 1))
    else:

        git_sync_thread = Thread(target=wrm.git_pull, args=())
        git_sync_thread.start()

        html = ""
        mod = ""
        folder = ""

        if "favicon" in file_page:  # if the GET request is not for the favicon
            return

        try:
            html_content, mod = get_html(file_page)

            return render_template(
                'content.html', title=file_page, folder=folder, info=html_content, modif=mod,
                system=SYSTEM_SETTINGS
        )
        except FileNotFoundError as e:
            app.logger.info(e)
            return redirect("/add_new?page=" + file_page)


@app.route('/', methods=['GET'])
def index():
    if request.args.get("q"):
        return search(request.args.get("q"), request.args.get("page", 1))
    else:
        
        html = ""
        app.logger.info("Showing HTML page >>> 'homepage'")

        md_file_path = os.path.join(cfg.wiki_directory, cfg.homepage)
        cached_entry = cache.get(md_file_path)
        if cached_entry:
            app.logger.info("Showing HTML page from cache >>> 'homepage'")
            return render_template(
                'index.html', homepage=cached_entry, system=SYSTEM_SETTINGS
            )

        try:
            app.logger.info("Converting to HTML with pandoc >>> 'homepage' ...")
            html = pypandoc.convert_file(
                md_file_path, "html5", format='md', extra_args=["--mathjax"],
                filters=['pandoc-xnos'])
            html = clean_html(html)
            cache.set(md_file_path, html)

        except Exception as e:
            app.logger.error(f"Conversion to HTML failed >>> {str(e)}")

        return render_template('index.html', homepage=html, system=SYSTEM_SETTINGS)


@app.route('/add_new', methods=['POST', 'GET'])
def add_new():
    if bool(cfg.protect_edit_by_password) and (request.cookies.get('session_wikmd') not in SESSIONS):
        return login("/add_new")
    if request.method == 'POST':
        page_name = fetch_page_name()

        re_render_page = ensure_page_can_be_created(page_name, page_name)
        if re_render_page:
            return re_render_page

        save(page_name)
        git_sync_thread = Thread(target=wrm.git_sync, args=(page_name, "Add"))
        git_sync_thread.start()

        return redirect(url_for("file_page", file_page=page_name))
    else:
        page_name = request.args.get("page")
        if page_name is None:
            page_name = ""
        return render_template('new.html', upload_path=cfg.images_route,
                               image_allowed_mime=cfg.image_allowed_mime, title=page_name, system=SYSTEM_SETTINGS)


@app.route('/edit/homepage', methods=['POST', 'GET'])
def edit_homepage():
    if bool(cfg.protect_edit_by_password) and (request.cookies.get('session_wikmd') not in SESSIONS):
        return login("edit/homepage")

    if request.method == 'POST':
        page_name = fetch_page_name()

        save(page_name)
        git_sync_thread = Thread(target=wrm.git_sync, args=(page_name, "Edit"))
        git_sync_thread.start()

        return redirect(url_for("file_page", file_page=page_name))
    else:

        with open(os.path.join(cfg.wiki_directory, cfg.homepage), 'r', encoding="utf-8", errors='ignore') as f:

            content = f.read()
        return render_template("new.html", content=content, title=cfg.homepage_title, upload_path=cfg.images_route,
                               image_allowed_mime=cfg.image_allowed_mime, system=SYSTEM_SETTINGS)


@app.route('/remove/<path:page>', methods=['GET'])
def remove(page):
    if bool(cfg.protect_edit_by_password) and (request.cookies.get('session_wikmd') not in SESSIONS):
        return redirect(url_for("file_page", file_page=page))

    filename = safe_join(cfg.wiki_directory, f"{page}.md")
    os.remove(filename)
    if not os.listdir(os.path.dirname(filename)):
        os.removedirs(os.path.dirname(filename))
    git_sync_thread = Thread(target=wrm.git_sync, args=(page, "Remove"))
    git_sync_thread.start()
    return redirect("/")


@app.route('/edit/<path:page>', methods=['POST', 'GET'])
def edit(page):
    if bool(cfg.protect_edit_by_password) and (request.cookies.get('session_wikmd') not in SESSIONS):
        return login("edit/" + page)

    filename = safe_join(cfg.wiki_directory, f"{page}.md")
    if request.method == 'POST':
        page_name = fetch_page_name()

        if page_name != page:
            re_render_page = ensure_page_can_be_created(page_name, page_name)
            if re_render_page:
                return re_render_page

            os.remove(filename)

        save(page_name)
        git_sync_thread = Thread(target=wrm.git_sync, args=(page_name, "Edit"))
        git_sync_thread.start()

        return redirect(url_for("file_page", file_page=page_name))
    else:
        if exists(filename):
            with open(filename, 'r', encoding="utf-8", errors='ignore') as f:
                content = f.read()
            return render_template("new.html", content=content, title=page, upload_path=cfg.images_route,
                                image_allowed_mime=cfg.image_allowed_mime, system=SYSTEM_SETTINGS)
        else:
            logger.error(f"{filename} does not exists. Creating a new one.")
            return render_template("new.html", content="", title=page, upload_path=cfg.images_route,
                                image_allowed_mime=cfg.image_allowed_mime, system=SYSTEM_SETTINGS)


@app.route(os.path.join("/", cfg.images_route), methods=['POST', 'DELETE'])
def upload_file():
    if bool(cfg.protect_edit_by_password) and (request.cookies.get('session_wikmd') not in SESSIONS):
        return login()
    app.logger.info(f"Uploading new image ...")
    # Upload image when POST
    if request.method == "POST":
        return im.save_images(request.files)

    # DELETE when DELETE
    if request.method == "DELETE":
        # request data is in format "b'nameoffile.png" decode to utf-8
        file_name = request.data.decode("utf-8")
        im.delete_image(file_name)
        return 'OK'


@app.route("/plug_com", methods=['POST'])
def communicate_plugins():
    if bool(cfg.protect_edit_by_password) and (request.cookies.get('session_wikmd') not in SESSIONS):
        return login()
    if request.method == "POST":
        for plugin in plugins:
            if "communicate_plugin" in dir(plugin):
                return plugin.communicate_plugin(request)
    return "nothing to do"


@app.route('/knowledge-graph', methods=['GET'])
def graph():
    global links
    links = knowledge_graph.find_links()
    return render_template("knowledge-graph.html", links=links, system=SYSTEM_SETTINGS)


@app.route('/login', methods=['GET', 'POST'])
def login(page):
    if request.method == "POST":
        password = request.form["password"]
        sha_string = sha256(password.encode('utf-8')).hexdigest()
        if sha_string == cfg.password_in_sha_256.lower():
            app.logger.info("User successfully logged in")
            resp = make_response(redirect("/" + page))
            session = secrets.token_urlsafe(1024 // 8)
            resp.set_cookie("session_wikmd", session)
            SESSIONS.append(session)
            return resp
        else:
            app.logger.info("Login failed!")
    else:
        app.logger.info("Display login page")
    return render_template("login.html", system=SYSTEM_SETTINGS)


# Translate id to page path


@app.route('/nav/<path:id>/', methods=['GET'])
def nav_id_to_page(id):
    for i in links:
        if i["id"] == int(id):
            return redirect("/" + i["path"])
    return redirect("/")


@app.route(os.path.join("/", cfg.images_route, "<path:image_name>"))
def display_image(image_name):
    image_path = safe_join(UPLOAD_FOLDER_PATH, image_name)
    try:
        response = send_file(image_path)
    except Exception:
        app.logger.error(f"Could not find image: {image_path}")
        return ""

    app.logger.info(f"Showing image >>> '{image_path}'")
    # cache indefinitely
    response.headers["Cache-Control"] = "max-age=31536000, immutable"
    return response


@app.route('/toggle-darktheme/', methods=['GET'])
def toggle_darktheme():
    SYSTEM_SETTINGS['darktheme'] = not SYSTEM_SETTINGS['darktheme']
    return redirect(request.args.get("return", "/"))  # redirect to the same page URL


@app.route('/toggle-sorting/', methods=['GET'])
def toggle_sort():
    SYSTEM_SETTINGS['listsortMTime'] = not SYSTEM_SETTINGS['listsortMTime']
    return redirect("/list")


@app.route('/favicon.ico')
def favicon():
    return send_from_directory(os.path.join(app.root_path, 'static'),
                               'favicon.ico', mimetype='image/vnd.microsoft.icon')


def setup_search():
    search = Search(cfg.search_dir, create=True)

    app.logger.info("Search index creation...")
    items = []
    for root, subfolder, files in os.walk(cfg.wiki_directory):
        for item in files:
            if (
                    root.startswith(os.path.join(cfg.wiki_directory, '.git')) or
                    root.startswith(os.path.join(cfg.wiki_directory, cfg.images_route))
            ):
                continue
            page_name, ext = os.path.splitext(item)
            if ext.lower() != ".md":
                continue
            path = os.path.relpath(root, cfg.wiki_directory)
            items.append((item, page_name, path))

    search.index_all(cfg.wiki_directory, items)


def run_wiki():
    """
    Function that runs the wiki as a Flask app.
    """
    if int(cfg.wikmd_logging) == 1:
        logging.basicConfig(filename=cfg.wikmd_logging_file, level=logging.INFO)

    if not os.path.exists(UPLOAD_FOLDER_PATH):
        app.logger.info(f"Creating upload folder >>> {UPLOAD_FOLDER_PATH}")
        os.mkdir(UPLOAD_FOLDER_PATH)

    im.cleanup_images()
    setup_search()
    app.logger.info("Spawning search indexer watchdog")
    watchdog = Watchdog(cfg.wiki_directory, cfg.search_dir)
    watchdog.start()
    app.run(host=cfg.wikmd_host, port=cfg.wikmd_port, debug=True, use_reloader=False)

for plugin in plugins:
    if "request_html" in dir(plugin):
        plugin.request_html(get_html)

if __name__ == '__main__':
    run_wiki()<|MERGE_RESOLUTION|>--- conflicted
+++ resolved
@@ -10,11 +10,8 @@
 
 from flask import Flask, render_template, request, redirect, url_for, make_response, send_file, \
     send_from_directory, flash
-<<<<<<< HEAD
-from werkzeug.utils import safe_join
-=======
-from werkzeug.utils import secure_filename
->>>>>>> c1fbf366
+
+from werkzeug.utils import safe_join, secure_filename
 from threading import Thread
 from hashlib import sha256
 from cache import Cache
